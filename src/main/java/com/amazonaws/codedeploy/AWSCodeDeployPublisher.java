/*
 * Copyright 2014 Amazon.com, Inc. or its affiliates. All Rights Reserved.
 * 
 * Licensed under the Apache License, Version 2.0 (the "License").
 * You may not use this file except in compliance with the License.
 * A copy of the License is located at
 * 
 *  http://aws.amazon.com/apache2.0
 * 
 * or in the "license" file accompanying this file. This file is distributed
 * on an "AS IS" BASIS, WITHOUT WARRANTIES OR CONDITIONS OF ANY KIND, either
 * express or implied. See the License for the specific language governing
 * permissions and limitations under the License.
 */
package com.amazonaws.codedeploy;

import com.amazonaws.regions.Regions;
import com.amazonaws.services.codedeploy.model.ListApplicationsResult;
import com.amazonaws.services.codedeploy.model.ListDeploymentGroupsRequest;
import com.amazonaws.services.codedeploy.model.ListDeploymentGroupsResult;
import com.amazonaws.services.codedeploy.model.RevisionLocation;
import com.amazonaws.services.codedeploy.model.RevisionLocationType;
import com.amazonaws.services.s3.model.PutObjectResult;
import com.amazonaws.services.codedeploy.model.BundleType;
import com.amazonaws.services.codedeploy.model.CreateDeploymentRequest;
import com.amazonaws.services.codedeploy.model.CreateDeploymentResult;
import com.amazonaws.services.codedeploy.model.DeploymentInfo;
import com.amazonaws.services.codedeploy.model.DeploymentOverview;
import com.amazonaws.services.codedeploy.model.DeploymentStatus;
import com.amazonaws.services.codedeploy.model.GetDeploymentRequest;
import com.amazonaws.services.codedeploy.model.RegisterApplicationRevisionRequest;
import com.amazonaws.services.codedeploy.model.S3Location;

import hudson.FilePath;
import hudson.Launcher;
import hudson.Extension;
import hudson.model.AbstractBuild;
import hudson.model.BuildListener;
import hudson.model.AbstractProject;
import hudson.model.Result;
import hudson.tasks.BuildStepMonitor;
import hudson.tasks.BuildStepDescriptor;
import hudson.tasks.Publisher;
import hudson.util.DirScanner;
import hudson.util.FileVisitor;
import hudson.util.FormValidation;
import hudson.util.ListBoxModel;
import net.sf.json.JSONException;
import net.sf.json.JSONObject;

import org.kohsuke.stapler.DataBoundConstructor;
import org.kohsuke.stapler.QueryParameter;
import org.kohsuke.stapler.StaplerRequest;

import java.io.File;
import java.io.FileOutputStream;
import java.io.IOException;
import java.io.PrintStream;
import java.util.Date;
import java.util.UUID;

import javax.servlet.ServletException;

/**
 * The AWS CodeDeploy Publisher is a post-build plugin that adds the ability to start a new CodeDeploy deployment
 * with the project's workspace as the application revision.
 * <p/>
 * To configure, users must create an IAM role that allows "S3" and "CodeDeploy" actions and must be assumable by
 * the globally configured keys. This allows the plugin to get temporary credentials instead of requiring permanent
 * credentials to be configured for each project.
 */
public class AWSCodeDeployPublisher extends Publisher {
    public static final String    POLLING_TIMEOUT_KEY               = "pollingTimeoutSec";
    public static final String    POLLING_FREQ_KEY                  = "pollingFreqSec";
    public static final long      DEFAULT_TIMEOUT_SECONDS           = 900;
    public static final long      DEFAULT_POLLING_FREQUENCY_SECONDS = 15;
    public static final String    ROLE_SESSION_NAME                 = "jenkins-codedeploy-plugin";
    public static final Regions[] AVAILABLE_REGIONS                 = {Regions.US_EAST_1, Regions.US_WEST_2};

    private final String  s3bucket;
    private final String  s3prefix;
    private final String  applicationName;
    private final String  deploymentGroupName; // TODO allow for deployment to multiple groups
    private final String  deploymentConfig;
    private final Long    pollingTimeoutSec;
    private final Long    pollingFreqSec;
    private final boolean waitForCompletion;
    private final String  externalId;
    private final String  iamRoleArn;
    private final String region;
    private final String includes;
    private final String excludes;
<<<<<<< HEAD
    private final String proxyHost;
    private final int proxyPort;

    private boolean useLongLivedCreds;
    private boolean useTempCreds;
=======
    private final String awsAccessKey;
    private final String awsSecretKey;
    private final String credentials;
>>>>>>> a6113f1e

    private PrintStream logger;

    // Fields in config.jelly must match the parameter names in the "DataBoundConstructor"
    @DataBoundConstructor
    public AWSCodeDeployPublisher(
            String s3bucket,
            String s3prefix,
            String applicationName,
            String deploymentGroupName,
            String deploymentConfig,
            String region,
            JSONObject waitForCompletion,
            String credentials,
            String awsAccessKey,
            String awsSecretKey,
            String iamRoleArn,
            String externalId,
            String includes,
<<<<<<< HEAD
            String excludes,
            String proxyHost,
            int proxyPort,
            JSONObject tempCreds,
            JSONObject longLivedCreds) {
=======
            String excludes) {
>>>>>>> a6113f1e

        this.externalId = externalId;
        this.applicationName = applicationName;
        this.deploymentGroupName = deploymentGroupName;
        this.deploymentConfig = deploymentConfig;
        this.region = region;
        this.includes = includes;
        this.excludes = excludes;
<<<<<<< HEAD
        this.proxyHost = proxyHost;
        this.proxyPort = proxyPort;
=======
        this.credentials = credentials;
        this.awsAccessKey = awsAccessKey;
        this.awsSecretKey = awsSecretKey;
        this.iamRoleArn = iamRoleArn;
>>>>>>> a6113f1e

        if (waitForCompletion != null) {
            this.waitForCompletion = true;

            if (waitForCompletion.containsKey(POLLING_TIMEOUT_KEY)) {
                this.pollingTimeoutSec = waitForCompletion.getLong(POLLING_TIMEOUT_KEY);
            } else {
                this.pollingTimeoutSec = DEFAULT_TIMEOUT_SECONDS;
            }

            if (waitForCompletion.containsKey(POLLING_FREQ_KEY)) {
                this.pollingFreqSec = waitForCompletion.getLong(POLLING_FREQ_KEY);
            } else {
                this.pollingFreqSec = DEFAULT_POLLING_FREQUENCY_SECONDS;
            }
        } else {
            this.waitForCompletion = false;
            this.pollingTimeoutSec = null;
            this.pollingFreqSec = null;
        }


        this.s3bucket = s3bucket;
        if (s3prefix == null || s3prefix.equals("/") || s3prefix.length() == 0) {
            this.s3prefix = "";
        } else {
            this.s3prefix = s3prefix;
        }

    }

    @Override
    public boolean perform(AbstractBuild build, Launcher launcher, BuildListener listener) {

        this.logger = listener.getLogger();
        final boolean buildFailed = build.getResult() == Result.FAILURE;
        if (buildFailed) {
            logger.println("Skipping CodeDeploy publisher as build failed");
            return true;
        }

<<<<<<< HEAD
        AWSClients aws = new AWSClients(
                this.region,
                this.iamRoleArn,
                this.getDescriptor().getExternalId(),
                this.proxyHost,
                this.proxyPort
        );
=======
        AWSClients aws;
        if ("awsAccessKey".equals(credentials))
            aws = new AWSClients(
                    this.region,
                    this.awsAccessKey,
                    this.awsSecretKey,
                    this.getDescriptor().getExternalId());
        else
            aws = new AWSClients(
                this.region,
                this.iamRoleArn,
                this.getDescriptor().getExternalId());
>>>>>>> a6113f1e

        boolean success;

        try {

            verifyCodeDeployApplication(aws);

            String projectName = build.getProject().getName();
            RevisionLocation revisionLocation = zipAndUpload(aws, projectName, build.getWorkspace());

            registerRevision(aws, revisionLocation);
            String deploymentId = createDeployment(aws, revisionLocation);

            success = waitForDeployment(aws, deploymentId);

        } catch (Exception e) {

            this.logger.println("Failed CodeDeploy post-build step; exception follows.");
            this.logger.println(e.getMessage());
            e.printStackTrace(this.logger);
            success = false;

        }

        return success;
    }

    private void verifyCodeDeployApplication(AWSClients aws) throws IllegalArgumentException {
        // Check that the application exists
        ListApplicationsResult applications = aws.codedeploy.listApplications();

        if (!applications.getApplications().contains(this.applicationName)) {
            throw new IllegalArgumentException("Cannot find application named '" + this.applicationName + "'");
        }

        // Check that the deployment group exists
        ListDeploymentGroupsResult deploymentGroups = aws.codedeploy.listDeploymentGroups(
                new ListDeploymentGroupsRequest()
                        .withApplicationName(this.applicationName)
        );

        if (!deploymentGroups.getDeploymentGroups().contains(this.deploymentGroupName)) {
            throw new IllegalArgumentException("Cannot find deployment group named '" + this.deploymentGroupName + "'");
        }
    }

    private RevisionLocation zipAndUpload(AWSClients aws, String projectName, FilePath workspace) throws IOException,  InterruptedException {

        File zipFile = File.createTempFile(projectName + "-", ".zip");
        this.logger.println("Zipping workspace into " + zipFile.getAbsolutePath());

        workspace.zip(
                new FileOutputStream(zipFile),
                new DirScanner.Glob(this.includes, this.excludes)
        );

        String key;
        if (this.s3prefix.isEmpty()) {
            key = zipFile.getName();
        } else {
            key = this.s3prefix;
            if (this.s3prefix.endsWith("/")) {
                key += zipFile.getName();
            } else {
                key += "/" + zipFile.getName();
            }
        }

        logger.println("Uploading zip to s3://" + this.s3bucket + "/" + key);
        PutObjectResult s3result = aws.s3.putObject(this.s3bucket, key, zipFile);


        S3Location s3Location = new S3Location();
        s3Location.setBucket(this.s3bucket);
        s3Location.setKey(key);
        s3Location.setBundleType(BundleType.Zip);
        s3Location.setETag(s3result.getETag());

        RevisionLocation revisionLocation = new RevisionLocation();
        revisionLocation.setRevisionType(RevisionLocationType.S3);
        revisionLocation.setS3Location(s3Location);

        return revisionLocation;
    }

    private void registerRevision(AWSClients aws, RevisionLocation revisionLocation) {

        this.logger.println("Registering revision for application '" + this.applicationName + "'");

        aws.codedeploy.registerApplicationRevision(
                new RegisterApplicationRevisionRequest()
                        .withApplicationName(this.applicationName)
                        .withRevision(revisionLocation)
                        .withDescription("Application revision registered via Jenkins")
        );
    }

    private String createDeployment(AWSClients aws, RevisionLocation revisionLocation) throws Exception {

        this.logger.println("Creating deployment with revision at " + revisionLocation);

        CreateDeploymentResult createDeploymentResult = aws.codedeploy.createDeployment(
                new CreateDeploymentRequest()
                        .withDeploymentConfigName(this.deploymentConfig)
                        .withDeploymentGroupName(this.deploymentGroupName)
                        .withApplicationName(this.applicationName)
                        .withRevision(revisionLocation)
                        .withDescription("Deployment created by Jenkins")
        );

        return createDeploymentResult.getDeploymentId();
    }

    private boolean waitForDeployment(AWSClients aws, String deploymentId) throws InterruptedException {

        if (!this.waitForCompletion) {
            return true;
        }

        logger.println("Monitoring deployment with ID " + deploymentId + "...");
        GetDeploymentRequest deployInfoRequest = new GetDeploymentRequest();
        deployInfoRequest.setDeploymentId(deploymentId);

        DeploymentInfo deployStatus = aws.codedeploy.getDeployment(deployInfoRequest).getDeploymentInfo();

        long startTimeMillis;
        if (deployStatus == null || deployStatus.getStartTime() == null) {
            startTimeMillis = new Date().getTime();
        } else {
            startTimeMillis = deployStatus.getStartTime().getTime();
        }

        boolean success = true;
        long pollingTimeoutMillis = this.pollingTimeoutSec * 1000L;
        long pollingFreqMillis = this.pollingFreqSec * 1000L;

        while (deployStatus == null || deployStatus.getCompleteTime() == null) {

            if (deployStatus == null) {
                logger.println("Deployment status: unknown.");
            } else {
                DeploymentOverview overview = deployStatus.getDeploymentOverview();
                logger.println("Deployment status: " + deployStatus.getStatus() + "; instances: " + overview);
            }

            deployStatus = aws.codedeploy.getDeployment(deployInfoRequest).getDeploymentInfo();
            Date now = new Date();

            if (now.getTime() - startTimeMillis >= pollingTimeoutMillis) {
                this.logger.println("Exceeded maximum polling time of " + pollingTimeoutMillis + " milliseconds.");
                success = false;
                break;
            }

            Thread.sleep(pollingFreqMillis);
        }

        if (!deployStatus.getStatus().equals(DeploymentStatus.Succeeded.toString())) {
            this.logger.println("Deployment did not succeed. Final status: " + deployStatus.getStatus());
            success = false;
        }

        return success;
    }

    // Overridden for better type safety.
    // If your plugin doesn't really define any property on Descriptor,
    // you don't have to do this.
    @Override
    public DescriptorImpl getDescriptor() {

        return (DescriptorImpl) super.getDescriptor();
    }

    public BuildStepMonitor getRequiredMonitorService() {

        return BuildStepMonitor.STEP;
    }

    /**
     * Descriptor for {@link AWSCodeDeployPublisher}. Used as a singleton.
     * The class is marked as public so that it can be accessed from views.
     * <p/>
     * <p/>
     * See <tt>src/main/resources/com/amazonaws/codedeploy/AWSCodeDeployPublisher/*.jelly</tt>
     * for the actual HTML fragment for the configuration screen.
     */
    @Extension // This indicates to Jenkins that this is an implementation of an extension point.
    public static final class DescriptorImpl extends BuildStepDescriptor<Publisher> {

        private String externalId;
        private String awsAccessKey;
        private String awsSecretKey;
        private String proxyHost;
        private int proxyPort;

        /**
         * In order to load the persisted global configuration, you have to
         * call load() in the constructor.
         */
        public DescriptorImpl() {
            load();

            if (externalId == null) {
                setExternalId(UUID.randomUUID().toString());
            }
        }

        public FormValidation doCheckName(@QueryParameter String value)
                throws IOException, ServletException {
            if (value.length() == 0)
                return FormValidation.error("Please add the appropriate values");
            return FormValidation.ok();
        }

        public boolean isApplicable(Class<? extends AbstractProject> aClass) {
            // Indicates that this builder can be used with all kinds of project types 
            return true;
        }

        /**
         * This human readable name is used in the configuration screen.
         */
        public String getDisplayName() {
            return "Deploy an application to AWS CodeDeploy";
        }

        @Override
        public boolean configure(StaplerRequest req, JSONObject formData) throws FormException {

            awsAccessKey = formData.getString("awsAccessKey");
            awsSecretKey = formData.getString("awsSecretKey");
            proxyHost = formData.getString("proxyHost");
            proxyPort = Integer.valueOf(formData.getString("proxyPort"));

            req.bindJSON(this, formData);
            save();
            return super.configure(req, formData);
        }

        public String getExternalId() {
            return externalId;
        }

        public void setExternalId(String externalId) {
            this.externalId = externalId;
        }

        public void setProxyHost(String proxyHost) {
            this.proxyHost = proxyHost;
        }

        public String getProxyHost() {
            return proxyHost;
        }

        public void setProxyPort(int proxyPort) {
            this.proxyPort = proxyPort;
        }

        public int getProxyPort() {
            return proxyPort;
        }

        public String getAccountId() {
            return AWSClients.getAccountId(getProxyHost(), getProxyPort());
        }

        public FormValidation doTestConnection(
                @QueryParameter String s3bucket,
                @QueryParameter String applicationName,
                @QueryParameter String region,
                @QueryParameter String iamRoleArn,
                @QueryParameter String proxyHost,
                @QueryParameter int proxyPort) {

            System.out.println("Testing connection with parameters: "
                    + s3bucket + ","
                    + applicationName + ","
                    + region + ","
                    + iamRoleArn + ","
                    + this.externalId + ","
                    + proxyHost + ","
                    + proxyPort
            );

            try {
                AWSClients awsClients = new AWSClients(region, iamRoleArn, this.externalId, proxyHost, proxyPort);
                awsClients.testConnection(s3bucket, applicationName);
            } catch (Exception e) {
                return FormValidation.error("Connection test failed with error: " + e.getMessage());
            }

            return FormValidation.ok("Connection test passed.");
        }

        public ListBoxModel doFillRegionItems() {
            ListBoxModel items = new ListBoxModel();
            for (Regions region : AVAILABLE_REGIONS) {
                items.add(region.toString(), region.getName());
            }
            return items;
        }

        public String getAwsSecretKey()
        {
            return awsSecretKey;
        }

        public void setAwsSecretKey(String awsSecretKey)
        {
            this.awsSecretKey = awsSecretKey;
        }

        public String getAwsAccessKey()
        {
            return awsAccessKey;
        }

        public void setAwsAccessKey(String awsAccessKey)
        {
            this.awsAccessKey = awsAccessKey;
        }

    }

    public String getApplicationName() {
        return applicationName;
    }

    public String getDeploymentGroupName() {
        return deploymentGroupName;
    }

    public String getS3bucket() {
        return s3bucket;
    }

    public String getS3prefix() {
        return s3prefix;
    }

    public Long getPollingTimeoutSec() {
        return pollingTimeoutSec;
    }

    public String getIamRoleArn() {
        return iamRoleArn;
    }

    public String getAwsAccessKey() {
        return awsAccessKey;
    }

    public String getAwsSecretKey() {
        return awsSecretKey;
    }

    public Long getPollingFreqSec() {
        return pollingFreqSec;
    }

    public String getDeploymentConfig() {
        return deploymentConfig;
    }

    public String getExternalId() {
        return externalId;
    }

    public boolean getWaitForCompletion() {
        return waitForCompletion;
    }

    public String getCredentials() {
        return credentials;
    }

    public String getIncludes() {
        return includes;
    }

    public String getExcludes() {
        return excludes;
    }

    public String getRegion() {
        return region;
    }

    public String getProxyHost() {
        return proxyHost;
    }

    public int getProxyPort() {
        return proxyPort;
    }

}
<|MERGE_RESOLUTION|>--- conflicted
+++ resolved
@@ -48,6 +48,7 @@
 import net.sf.json.JSONException;
 import net.sf.json.JSONObject;
 
+import org.apache.commons.lang.StringUtils;
 import org.kohsuke.stapler.DataBoundConstructor;
 import org.kohsuke.stapler.QueryParameter;
 import org.kohsuke.stapler.StaplerRequest;
@@ -90,17 +91,12 @@
     private final String region;
     private final String includes;
     private final String excludes;
-<<<<<<< HEAD
     private final String proxyHost;
     private final int proxyPort;
 
-    private boolean useLongLivedCreds;
-    private boolean useTempCreds;
-=======
     private final String awsAccessKey;
     private final String awsSecretKey;
     private final String credentials;
->>>>>>> a6113f1e
 
     private PrintStream logger;
 
@@ -120,15 +116,9 @@
             String iamRoleArn,
             String externalId,
             String includes,
-<<<<<<< HEAD
-            String excludes,
             String proxyHost,
             int proxyPort,
-            JSONObject tempCreds,
-            JSONObject longLivedCreds) {
-=======
             String excludes) {
->>>>>>> a6113f1e
 
         this.externalId = externalId;
         this.applicationName = applicationName;
@@ -137,15 +127,12 @@
         this.region = region;
         this.includes = includes;
         this.excludes = excludes;
-<<<<<<< HEAD
         this.proxyHost = proxyHost;
         this.proxyPort = proxyPort;
-=======
         this.credentials = credentials;
         this.awsAccessKey = awsAccessKey;
         this.awsSecretKey = awsSecretKey;
         this.iamRoleArn = iamRoleArn;
->>>>>>> a6113f1e
 
         if (waitForCompletion != null) {
             this.waitForCompletion = true;
@@ -187,28 +174,29 @@
             return true;
         }
 
-<<<<<<< HEAD
-        AWSClients aws = new AWSClients(
+        AWSClients aws;
+        if ("awsAccessKey".equals(credentials)) {
+        	if (StringUtils.isEmpty(this.awsAccessKey) && StringUtils.isEmpty(this.awsSecretKey)) {
+        		aws = AWSClients.fromDefaultCredentialChain(
+        				this.region, 
+        				this.proxyHost, 
+        				this.proxyPort);
+        	} else {
+        		aws = AWSClients.fromBasicCredentials(
+        				this.region,
+        				this.awsAccessKey,
+        				this.awsSecretKey,
+        				this.proxyHost,
+        				this.proxyPort);
+        	}
+        } else {
+            aws = AWSClients.fromIAMRole(
                 this.region,
                 this.iamRoleArn,
                 this.getDescriptor().getExternalId(),
                 this.proxyHost,
-                this.proxyPort
-        );
-=======
-        AWSClients aws;
-        if ("awsAccessKey".equals(credentials))
-            aws = new AWSClients(
-                    this.region,
-                    this.awsAccessKey,
-                    this.awsSecretKey,
-                    this.getDescriptor().getExternalId());
-        else
-            aws = new AWSClients(
-                this.region,
-                this.iamRoleArn,
-                this.getDescriptor().getExternalId());
->>>>>>> a6113f1e
+                this.proxyPort);
+        }
 
         boolean success;
 
@@ -496,7 +484,7 @@
             );
 
             try {
-                AWSClients awsClients = new AWSClients(region, iamRoleArn, this.externalId, proxyHost, proxyPort);
+                AWSClients awsClients = AWSClients.fromIAMRole(region, iamRoleArn, this.externalId, proxyHost, proxyPort);
                 awsClients.testConnection(s3bucket, applicationName);
             } catch (Exception e) {
                 return FormValidation.error("Connection test failed with error: " + e.getMessage());
