/*
 * Copyright 2014 Amazon.com, Inc. or its affiliates. All Rights Reserved.
 *
 * Licensed under the Apache License, Version 2.0 (the "License").
 * You may not use this file except in compliance with the License.
 * A copy of the License is located at
 *
 *  http://aws.amazon.com/apache2.0
 *
 * or in the "license" file accompanying this file. This file is distributed
 * on an "AS IS" BASIS, WITHOUT WARRANTIES OR CONDITIONS OF ANY KIND, either
 * express or implied. See the License for the specific language governing
 * permissions and limitations under the License.
 */
package com.amazonaws.codedeploy;

import com.amazonaws.regions.Regions;
import com.amazonaws.services.codedeploy.model.ListApplicationsResult;
import com.amazonaws.services.codedeploy.model.ListDeploymentGroupsRequest;
import com.amazonaws.services.codedeploy.model.ListDeploymentGroupsResult;
import com.amazonaws.services.codedeploy.model.RevisionLocation;
import com.amazonaws.services.codedeploy.model.RevisionLocationType;
import com.amazonaws.services.s3.model.PutObjectResult;
import com.amazonaws.services.codedeploy.model.BundleType;
import com.amazonaws.services.codedeploy.model.CreateDeploymentRequest;
import com.amazonaws.services.codedeploy.model.CreateDeploymentResult;
import com.amazonaws.services.codedeploy.model.DeploymentInfo;
import com.amazonaws.services.codedeploy.model.DeploymentOverview;
import com.amazonaws.services.codedeploy.model.DeploymentStatus;
import com.amazonaws.services.codedeploy.model.GetDeploymentRequest;
import com.amazonaws.services.codedeploy.model.RegisterApplicationRevisionRequest;
import com.amazonaws.services.codedeploy.model.S3Location;

import hudson.FilePath;
import hudson.Launcher;
import hudson.Extension;
import hudson.model.AbstractBuild;
import hudson.model.BuildListener;
import hudson.model.AbstractProject;
import hudson.model.Result;
import hudson.tasks.BuildStepMonitor;
import hudson.tasks.BuildStepDescriptor;
import hudson.tasks.Publisher;
import hudson.util.DirScanner;
import hudson.util.FileVisitor;
import hudson.util.FormValidation;
import hudson.util.ListBoxModel;
import net.sf.json.JSONException;
import net.sf.json.JSONObject;

import org.apache.commons.lang.StringUtils;
import org.kohsuke.stapler.DataBoundConstructor;
import org.kohsuke.stapler.QueryParameter;
import org.kohsuke.stapler.StaplerRequest;

import java.io.File;
import java.io.FileOutputStream;
import java.io.IOException;
import java.io.PrintStream;
import java.util.Date;
import java.util.UUID;

import javax.servlet.ServletException;

/**
 * The AWS CodeDeploy Publisher is a post-build plugin that adds the ability to start a new CodeDeploy deployment
 * with the project's workspace as the application revision.
 * <p/>
 * To configure, users must create an IAM role that allows "S3" and "CodeDeploy" actions and must be assumable by
 * the globally configured keys. This allows the plugin to get temporary credentials instead of requiring permanent
 * credentials to be configured for each project.
 */
public class AWSCodeDeployPublisher extends Publisher {
    public static final String    POLLING_TIMEOUT_KEY               = "pollingTimeoutSec";
    public static final String    POLLING_FREQ_KEY                  = "pollingFreqSec";
    public static final long      DEFAULT_TIMEOUT_SECONDS           = 900;
    public static final long      DEFAULT_POLLING_FREQUENCY_SECONDS = 15;
    public static final String    ROLE_SESSION_NAME                 = "jenkins-codedeploy-plugin";
    public static final Regions[] AVAILABLE_REGIONS                 = {Regions.AP_SOUTHEAST_2, Regions.EU_WEST_1, Regions.US_EAST_1, Regions.US_WEST_2};

    private final String  s3bucket;
    private final String  s3prefix;
    private final String  applicationName;
    private final String  deploymentGroupName; // TODO allow for deployment to multiple groups
    private final String  deploymentConfig;
    private final Long    pollingTimeoutSec;
    private final Long    pollingFreqSec;
    private final boolean waitForCompletion;
    private final String  externalId;
    private final String  iamRoleArn;
    private final String region;
    private final String includes;
    private final String excludes;
    private final String subdirectory;
    private final String proxyHost;
    private final int proxyPort;

    private final String awsAccessKey;
    private final String awsSecretKey;
    private final String credentials;

    private PrintStream logger;

    // Fields in config.jelly must match the parameter names in the "DataBoundConstructor"
    @DataBoundConstructor
    public AWSCodeDeployPublisher(
            String s3bucket,
            String s3prefix,
            String applicationName,
            String deploymentGroupName,
            String deploymentConfig,
            String region,
            JSONObject waitForCompletion,
            String credentials,
            String awsAccessKey,
            String awsSecretKey,
            String iamRoleArn,
            String externalId,
            String includes,
            String proxyHost,
            int proxyPort,
            String excludes,
            String subdirectory) {

        this.externalId = externalId;
        this.applicationName = applicationName;
        this.deploymentGroupName = deploymentGroupName;
        this.deploymentConfig = deploymentConfig;
        this.region = region;
        this.includes = includes;
        this.excludes = excludes;
        this.subdirectory = subdirectory;
        this.proxyHost = proxyHost;
        this.proxyPort = proxyPort;
        this.credentials = credentials;
        this.awsAccessKey = awsAccessKey;
        this.awsSecretKey = awsSecretKey;
        this.iamRoleArn = iamRoleArn;

        if (waitForCompletion != null) {
            this.waitForCompletion = true;

            if (waitForCompletion.containsKey(POLLING_TIMEOUT_KEY)) {
                this.pollingTimeoutSec = waitForCompletion.getLong(POLLING_TIMEOUT_KEY);
            } else {
                this.pollingTimeoutSec = DEFAULT_TIMEOUT_SECONDS;
            }

            if (waitForCompletion.containsKey(POLLING_FREQ_KEY)) {
                this.pollingFreqSec = waitForCompletion.getLong(POLLING_FREQ_KEY);
            } else {
                this.pollingFreqSec = DEFAULT_POLLING_FREQUENCY_SECONDS;
            }
        } else {
            this.waitForCompletion = false;
            this.pollingTimeoutSec = null;
            this.pollingFreqSec = null;
        }


        this.s3bucket = s3bucket;
        if (s3prefix == null || s3prefix.equals("/") || s3prefix.length() == 0) {
            this.s3prefix = "";
        } else {
            this.s3prefix = s3prefix;
        }

    }

    @Override
    public boolean perform(AbstractBuild build, Launcher launcher, BuildListener listener) {

        this.logger = listener.getLogger();
        final boolean buildFailed = build.getResult() == Result.FAILURE;
        if (buildFailed) {
            logger.println("Skipping CodeDeploy publisher as build failed");
            return true;
        }

        AWSClients aws;
        if ("awsAccessKey".equals(credentials)) {
            if (StringUtils.isEmpty(this.awsAccessKey) && StringUtils.isEmpty(this.awsSecretKey)) {
                aws = AWSClients.fromDefaultCredentialChain(
                        this.region,
                        this.proxyHost,
                        this.proxyPort);
            } else {
                aws = AWSClients.fromBasicCredentials(
                        this.region,
                        this.awsAccessKey,
                        this.awsSecretKey,
                        this.proxyHost,
                        this.proxyPort);
            }
        } else {
            aws = AWSClients.fromIAMRole(
                this.region,
                this.iamRoleArn,
                this.getDescriptor().getExternalId(),
                this.proxyHost,
                this.proxyPort);
        }

        boolean success;

        try {

            verifyCodeDeployApplication(aws);

            String projectName = build.getProject().getName();
            RevisionLocation revisionLocation = zipAndUpload(aws, projectName, getSourceDirectory(build.getWorkspace()));

            registerRevision(aws, revisionLocation);
            String deploymentId = createDeployment(aws, revisionLocation);

            success = waitForDeployment(aws, deploymentId);

        } catch (Exception e) {

            this.logger.println("Failed CodeDeploy post-build step; exception follows.");
            this.logger.println(e.getMessage());
            e.printStackTrace(this.logger);
            success = false;

        }

        return success;
    }

    private FilePath getSourceDirectory(FilePath basePath) throws IOException, InterruptedException {
        String subdirectory = this.subdirectory.trim().length() > 0 ? this.subdirectory.trim() : "";
        if (!subdirectory.isEmpty() && !subdirectory.startsWith("/")) {
            subdirectory = "/" + subdirectory;
        }
        FilePath sourcePath = basePath.withSuffix(subdirectory).absolutize();
        File sourceDirectory = new File(sourcePath.getRemote());
        if (!sourceDirectory.isDirectory() || !isSubDirectory(basePath, sourcePath)) {
            throw new IllegalArgumentException("Provided path is not a subdirectory of the workspace: " + sourcePath );
        }
        return sourcePath;
    }

    private boolean isSubDirectory(FilePath parent, FilePath child) {
        FilePath parentFolder = child;
        while (parentFolder!=null) {
            if (parent.equals(parentFolder)) {
                return true;
            }
            parentFolder = child.getParent();
        }
        return false;
    }

    private void verifyCodeDeployApplication(AWSClients aws) throws IllegalArgumentException {
        // Check that the application exists
        ListApplicationsResult applications = aws.codedeploy.listApplications();

        if (!applications.getApplications().contains(this.applicationName)) {
            throw new IllegalArgumentException("Cannot find application named '" + this.applicationName + "'");
        }

        // Check that the deployment group exists
        ListDeploymentGroupsResult deploymentGroups = aws.codedeploy.listDeploymentGroups(
                new ListDeploymentGroupsRequest()
                        .withApplicationName(this.applicationName)
        );

        if (!deploymentGroups.getDeploymentGroups().contains(this.deploymentGroupName)) {
            throw new IllegalArgumentException("Cannot find deployment group named '" + this.deploymentGroupName + "'");
        }
    }

<<<<<<< HEAD
    private RevisionLocation zipAndUpload(AWSClients aws, String projectName, FilePath workspace) throws IOException,  InterruptedException {
        
        File zipFile = File.createTempFile(projectName + "-", ".zip");
        String key;
        
        try {

            this.logger.println("Zipping workspace into " + zipFile.getAbsolutePath());
            workspace.zip(
                    new FileOutputStream(zipFile),
                    new DirScanner.Glob(this.includes, this.excludes)
            );

=======
    private RevisionLocation zipAndUpload(AWSClients aws, String projectName, FilePath sourceDirectory) throws IOException,  InterruptedException {

        File zipFile = File.createTempFile(projectName + "-", ".zip");
        String key;

        try {
            this.logger.println("Zipping files into " + zipFile.getAbsolutePath());

            sourceDirectory.zip(
                    new FileOutputStream(zipFile),
                    new DirScanner.Glob(this.includes, this.excludes)
            );

>>>>>>> aea35877
            if (this.s3prefix.isEmpty()) {
                key = zipFile.getName();
            } else {
                key = this.s3prefix;
                if (this.s3prefix.endsWith("/")) {
                    key += zipFile.getName();
                } else {
                    key += "/" + zipFile.getName();
                }
            }

            logger.println("Uploading zip to s3://" + this.s3bucket + "/" + key);
            PutObjectResult s3result = aws.s3.putObject(this.s3bucket, key, zipFile);


            S3Location s3Location = new S3Location();
            s3Location.setBucket(this.s3bucket);
            s3Location.setKey(key);
            s3Location.setBundleType(BundleType.Zip);
            s3Location.setETag(s3result.getETag());

            RevisionLocation revisionLocation = new RevisionLocation();
            revisionLocation.setRevisionType(RevisionLocationType.S3);
            revisionLocation.setS3Location(s3Location);

            return revisionLocation;
        } finally {
            zipFile.delete();
        }
    }

    private void registerRevision(AWSClients aws, RevisionLocation revisionLocation) {

        this.logger.println("Registering revision for application '" + this.applicationName + "'");

        aws.codedeploy.registerApplicationRevision(
                new RegisterApplicationRevisionRequest()
                        .withApplicationName(this.applicationName)
                        .withRevision(revisionLocation)
                        .withDescription("Application revision registered via Jenkins")
        );
    }

    private String createDeployment(AWSClients aws, RevisionLocation revisionLocation) throws Exception {

        this.logger.println("Creating deployment with revision at " + revisionLocation);

        CreateDeploymentResult createDeploymentResult = aws.codedeploy.createDeployment(
                new CreateDeploymentRequest()
                        .withDeploymentConfigName(this.deploymentConfig)
                        .withDeploymentGroupName(this.deploymentGroupName)
                        .withApplicationName(this.applicationName)
                        .withRevision(revisionLocation)
                        .withDescription("Deployment created by Jenkins")
        );

        return createDeploymentResult.getDeploymentId();
    }

    private boolean waitForDeployment(AWSClients aws, String deploymentId) throws InterruptedException {

        if (!this.waitForCompletion) {
            return true;
        }

        logger.println("Monitoring deployment with ID " + deploymentId + "...");
        GetDeploymentRequest deployInfoRequest = new GetDeploymentRequest();
        deployInfoRequest.setDeploymentId(deploymentId);

        DeploymentInfo deployStatus = aws.codedeploy.getDeployment(deployInfoRequest).getDeploymentInfo();

        long startTimeMillis;
        if (deployStatus == null || deployStatus.getStartTime() == null) {
            startTimeMillis = new Date().getTime();
        } else {
            startTimeMillis = deployStatus.getStartTime().getTime();
        }

        boolean success = true;
        long pollingTimeoutMillis = this.pollingTimeoutSec * 1000L;
        long pollingFreqMillis = this.pollingFreqSec * 1000L;

        while (deployStatus == null || deployStatus.getCompleteTime() == null) {

            if (deployStatus == null) {
                logger.println("Deployment status: unknown.");
            } else {
                DeploymentOverview overview = deployStatus.getDeploymentOverview();
                logger.println("Deployment status: " + deployStatus.getStatus() + "; instances: " + overview);
            }

            deployStatus = aws.codedeploy.getDeployment(deployInfoRequest).getDeploymentInfo();
            Date now = new Date();

            if (now.getTime() - startTimeMillis >= pollingTimeoutMillis) {
                this.logger.println("Exceeded maximum polling time of " + pollingTimeoutMillis + " milliseconds.");
                success = false;
                break;
            }

            Thread.sleep(pollingFreqMillis);
        }

        if (!deployStatus.getStatus().equals(DeploymentStatus.Succeeded.toString())) {
            this.logger.println("Deployment did not succeed. Final status: " + deployStatus.getStatus());
            success = false;
        }

        return success;
    }

    // Overridden for better type safety.
    // If your plugin doesn't really define any property on Descriptor,
    // you don't have to do this.
    @Override
    public DescriptorImpl getDescriptor() {

        return (DescriptorImpl) super.getDescriptor();
    }

    public BuildStepMonitor getRequiredMonitorService() {

        return BuildStepMonitor.STEP;
    }

    /**
     * Descriptor for {@link AWSCodeDeployPublisher}. Used as a singleton.
     * The class is marked as public so that it can be accessed from views.
     * <p/>
     * <p/>
     * See <tt>src/main/resources/com/amazonaws/codedeploy/AWSCodeDeployPublisher/*.jelly</tt>
     * for the actual HTML fragment for the configuration screen.
     */
    @Extension // This indicates to Jenkins that this is an implementation of an extension point.
    public static final class DescriptorImpl extends BuildStepDescriptor<Publisher> {

        private String externalId;
        private String awsAccessKey;
        private String awsSecretKey;
        private String proxyHost;
        private int proxyPort;

        /**
         * In order to load the persisted global configuration, you have to
         * call load() in the constructor.
         */
        public DescriptorImpl() {
            load();

            if (externalId == null) {
                setExternalId(UUID.randomUUID().toString());
            }
        }

        public FormValidation doCheckName(@QueryParameter String value)
                throws IOException, ServletException {
            if (value.length() == 0)
                return FormValidation.error("Please add the appropriate values");
            return FormValidation.ok();
        }

        public boolean isApplicable(Class<? extends AbstractProject> aClass) {
            // Indicates that this builder can be used with all kinds of project types
            return true;
        }

        /**
         * This human readable name is used in the configuration screen.
         */
        public String getDisplayName() {
            return "Deploy an application to AWS CodeDeploy";
        }

        @Override
        public boolean configure(StaplerRequest req, JSONObject formData) throws FormException {

            awsAccessKey = formData.getString("awsAccessKey");
            awsSecretKey = formData.getString("awsSecretKey");
            proxyHost = formData.getString("proxyHost");
            proxyPort = Integer.valueOf(formData.getString("proxyPort"));

            req.bindJSON(this, formData);
            save();
            return super.configure(req, formData);
        }

        public String getExternalId() {
            return externalId;
        }

        public void setExternalId(String externalId) {
            this.externalId = externalId;
        }

        public void setProxyHost(String proxyHost) {
            this.proxyHost = proxyHost;
        }

        public String getProxyHost() {
            return proxyHost;
        }

        public void setProxyPort(int proxyPort) {
            this.proxyPort = proxyPort;
        }

        public int getProxyPort() {
            return proxyPort;
        }

        public String getAccountId() {
            return AWSClients.getAccountId(getProxyHost(), getProxyPort());
        }

        public FormValidation doTestConnection(
                @QueryParameter String s3bucket,
                @QueryParameter String applicationName,
                @QueryParameter String region,
                @QueryParameter String iamRoleArn,
                @QueryParameter String proxyHost,
                @QueryParameter int proxyPort) {

            System.out.println("Testing connection with parameters: "
                    + s3bucket + ","
                    + applicationName + ","
                    + region + ","
                    + iamRoleArn + ","
                    + this.externalId + ","
                    + proxyHost + ","
                    + proxyPort
            );

            try {
                AWSClients awsClients = AWSClients.fromIAMRole(region, iamRoleArn, this.externalId, proxyHost, proxyPort);
                awsClients.testConnection(s3bucket, applicationName);
            } catch (Exception e) {
                return FormValidation.error("Connection test failed with error: " + e.getMessage());
            }

            return FormValidation.ok("Connection test passed.");
        }

        public ListBoxModel doFillRegionItems() {
            ListBoxModel items = new ListBoxModel();
            for (Regions region : AVAILABLE_REGIONS) {
                items.add(region.toString(), region.getName());
            }
            return items;
        }

        public String getAwsSecretKey()
        {
            return awsSecretKey;
        }

        public void setAwsSecretKey(String awsSecretKey)
        {
            this.awsSecretKey = awsSecretKey;
        }

        public String getAwsAccessKey()
        {
            return awsAccessKey;
        }

        public void setAwsAccessKey(String awsAccessKey)
        {
            this.awsAccessKey = awsAccessKey;
        }

    }

    public String getApplicationName() {
        return applicationName;
    }

    public String getDeploymentGroupName() {
        return deploymentGroupName;
    }

    public String getS3bucket() {
        return s3bucket;
    }

    public String getS3prefix() {
        return s3prefix;
    }

    public Long getPollingTimeoutSec() {
        return pollingTimeoutSec;
    }

    public String getIamRoleArn() {
        return iamRoleArn;
    }

    public String getAwsAccessKey() {
        return awsAccessKey;
    }

    public String getAwsSecretKey() {
        return awsSecretKey;
    }

    public Long getPollingFreqSec() {
        return pollingFreqSec;
    }

    public String getDeploymentConfig() {
        return deploymentConfig;
    }

    public String getExternalId() {
        return externalId;
    }

    public boolean getWaitForCompletion() {
        return waitForCompletion;
    }

    public String getCredentials() {
        return credentials;
    }

    public String getIncludes() {
        return includes;
    }

    public String getExcludes() {
        return excludes;
    }

    public String getSubdirectory() {
        return subdirectory;
    }

    public String getRegion() {
        return region;
    }

    public String getProxyHost() {
        return proxyHost;
    }

    public int getProxyPort() {
        return proxyPort;
    }

}
<|MERGE_RESOLUTION|>--- conflicted
+++ resolved
@@ -270,21 +270,6 @@
         }
     }
 
-<<<<<<< HEAD
-    private RevisionLocation zipAndUpload(AWSClients aws, String projectName, FilePath workspace) throws IOException,  InterruptedException {
-        
-        File zipFile = File.createTempFile(projectName + "-", ".zip");
-        String key;
-        
-        try {
-
-            this.logger.println("Zipping workspace into " + zipFile.getAbsolutePath());
-            workspace.zip(
-                    new FileOutputStream(zipFile),
-                    new DirScanner.Glob(this.includes, this.excludes)
-            );
-
-=======
     private RevisionLocation zipAndUpload(AWSClients aws, String projectName, FilePath sourceDirectory) throws IOException,  InterruptedException {
 
         File zipFile = File.createTempFile(projectName + "-", ".zip");
@@ -298,7 +283,6 @@
                     new DirScanner.Glob(this.includes, this.excludes)
             );
 
->>>>>>> aea35877
             if (this.s3prefix.isEmpty()) {
                 key = zipFile.getName();
             } else {
