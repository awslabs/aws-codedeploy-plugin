/*
 * Copyright 2014 Amazon.com, Inc. or its affiliates. All Rights Reserved.
 * 
 * Licensed under the Apache License, Version 2.0 (the "License").
 * You may not use this file except in compliance with the License.
 * A copy of the License is located at
 * 
 *  http://aws.amazon.com/apache2.0
 * 
 * or in the "license" file accompanying this file. This file is distributed
 * on an "AS IS" BASIS, WITHOUT WARRANTIES OR CONDITIONS OF ANY KIND, either
 * express or implied. See the License for the specific language governing
 * permissions and limitations under the License.
 */
package com.amazonaws.codedeploy;

import com.amazonaws.regions.Regions;
import com.amazonaws.services.codedeploy.model.ListApplicationsResult;
import com.amazonaws.services.codedeploy.model.ListDeploymentGroupsRequest;
import com.amazonaws.services.codedeploy.model.ListDeploymentGroupsResult;
import com.amazonaws.services.codedeploy.model.RevisionLocation;
import com.amazonaws.services.codedeploy.model.RevisionLocationType;
import com.amazonaws.services.s3.model.PutObjectResult;
import com.amazonaws.services.codedeploy.model.BundleType;
import com.amazonaws.services.codedeploy.model.CreateDeploymentRequest;
import com.amazonaws.services.codedeploy.model.CreateDeploymentResult;
import com.amazonaws.services.codedeploy.model.DeploymentInfo;
import com.amazonaws.services.codedeploy.model.DeploymentOverview;
import com.amazonaws.services.codedeploy.model.DeploymentStatus;
import com.amazonaws.services.codedeploy.model.GetDeploymentRequest;
import com.amazonaws.services.codedeploy.model.RegisterApplicationRevisionRequest;
import com.amazonaws.services.codedeploy.model.S3Location;

import hudson.FilePath;
import hudson.Launcher;
import hudson.Extension;
import hudson.model.AbstractBuild;
import hudson.model.BuildListener;
import hudson.model.AbstractProject;
import hudson.model.Result;
import hudson.tasks.BuildStepMonitor;
import hudson.tasks.BuildStepDescriptor;
import hudson.tasks.Publisher;
import hudson.util.DirScanner;
import hudson.util.FileVisitor;
import hudson.util.FormValidation;
import hudson.util.ListBoxModel;
import net.sf.json.JSONException;
import net.sf.json.JSONObject;

import org.kohsuke.stapler.DataBoundConstructor;
import org.kohsuke.stapler.QueryParameter;
import org.kohsuke.stapler.StaplerRequest;

import java.io.File;
import java.io.FileOutputStream;
import java.io.IOException;
import java.io.PrintStream;
import java.util.Date;
import java.util.UUID;

import javax.servlet.ServletException;

/**
 * The AWS CodeDeploy Publisher is a post-build plugin that adds the ability to start a new CodeDeploy deployment
 * with the project's workspace as the application revision.
 * <p/>
 * To configure, users must create an IAM role that allows "S3" and "CodeDeploy" actions and must be assumable by
 * the globally configured keys. This allows the plugin to get temporary credentials instead of requiring permanent
 * credentials to be configured for each project.
 */
public class AWSCodeDeployPublisher extends Publisher {
    public static final String    POLLING_TIMEOUT_KEY               = "pollingTimeoutSec";
    public static final String    POLLING_FREQ_KEY                  = "pollingFreqSec";
    public static final long      DEFAULT_TIMEOUT_SECONDS           = 900;
    public static final long      DEFAULT_POLLING_FREQUENCY_SECONDS = 15;
    public static final String    ROLE_SESSION_NAME                 = "jenkins-codedeploy-plugin";
    public static final Regions[] AVAILABLE_REGIONS                 = {Regions.US_EAST_1, Regions.US_WEST_2};

    private final String  s3bucket;
    private final String  s3prefix;
    private final String  applicationName;
    private final String  deploymentGroupName; // TODO allow for deployment to multiple groups
    private final String  deploymentConfig;
    private final Long    pollingTimeoutSec;
    private final Long    pollingFreqSec;
    private final boolean waitForCompletion;
    private final String  externalId;
    private final String  iamRoleArn;
    private final String region;
    private final String includes;
    private final String excludes;
    private final String proxyHost;
    private final int proxyPort;

    private boolean useLongLivedCreds;
    private boolean useTempCreds;

    private PrintStream logger;

    // Fields in config.jelly must match the parameter names in the "DataBoundConstructor"
    @DataBoundConstructor
    public AWSCodeDeployPublisher(
            String s3bucket,
            String s3prefix,
            String applicationName,
            String deploymentGroupName,
            String deploymentConfig,
            String region,
            JSONObject waitForCompletion,
            String externalId,
            String iamRoleArn,
            String includes,
            String excludes,
            String proxyHost,
            int proxyPort,
            JSONObject tempCreds,
            JSONObject longLivedCreds) {

        this.externalId = externalId;
        this.iamRoleArn = iamRoleArn;
        this.applicationName = applicationName;
        this.deploymentGroupName = deploymentGroupName;
        this.deploymentConfig = deploymentConfig;
        this.region = region;
        this.includes = includes;
        this.excludes = excludes;
        this.proxyHost = proxyHost;
        this.proxyPort = proxyPort;

        if (waitForCompletion != null) {
            this.waitForCompletion = true;

            if (waitForCompletion.containsKey(POLLING_TIMEOUT_KEY)) {
                this.pollingTimeoutSec = waitForCompletion.getLong(POLLING_TIMEOUT_KEY);
            } else {
                this.pollingTimeoutSec = DEFAULT_TIMEOUT_SECONDS;
            }

            if (waitForCompletion.containsKey(POLLING_FREQ_KEY)) {
                this.pollingFreqSec = waitForCompletion.getLong(POLLING_FREQ_KEY);
            } else {
                this.pollingFreqSec = DEFAULT_POLLING_FREQUENCY_SECONDS;
            }
        } else {
            this.waitForCompletion = false;
            this.pollingTimeoutSec = null;
            this.pollingFreqSec = null;
        }

        setCredentials(tempCreds, longLivedCreds);

        this.s3bucket = s3bucket;
        if (s3prefix == null || s3prefix.equals("/") || s3prefix.length() == 0) {
            this.s3prefix = "";
        } else {
            this.s3prefix = s3prefix;
        }

    }

    /**
     * We can't simultaneously use temporary and long-lived credentials, so here we ensure that if one is set,
     * the other isn't.
     *
     * @param tempCreds
     * @param longLivedCreds
     */
    private void setCredentials(JSONObject tempCreds, JSONObject longLivedCreds) {
        if (tempCreds == null) {
            // If neither are set (the starting default when the plugin is first installed),
            // or "use long-lived creds" is selected, then

            this.useLongLivedCreds = true;
            this.useTempCreds = false;
        } else if (longLivedCreds == null) {
            this.useLongLivedCreds = false;
            this.useTempCreds = true;
        }
    }

    @Override
    public boolean perform(AbstractBuild build, Launcher launcher, BuildListener listener) {

        this.logger = listener.getLogger();
        final boolean buildFailed = build.getResult() == Result.FAILURE;
        if (buildFailed) {
            logger.println("Skipping CodeDeploy publisher as build failed");
            return true;
        }
<<<<<<< HEAD

        AWSClients aws = new AWSClients(
=======
        
        this.aws = new AWSClients(
>>>>>>> 237fb6a7
                this.region,
                this.iamRoleArn,
                this.getDescriptor().getExternalId(),
                this.proxyHost, 
                this.proxyPort
        );

        boolean success;

        try {

            verifyCodeDeployApplication(aws);

            String projectName = build.getProject().getName();
            RevisionLocation revisionLocation = zipAndUpload(aws, projectName, build.getWorkspace());

            registerRevision(aws, revisionLocation);
            String deploymentId = createDeployment(aws, revisionLocation);

            success = waitForDeployment(aws, deploymentId);

        } catch (Exception e) {

            this.logger.println("Failed CodeDeploy post-build step; exception follows.");
            this.logger.println(e.getMessage());
            e.printStackTrace(this.logger);
            success = false;

        }

        return success;
    }

    private void verifyCodeDeployApplication(AWSClients aws) throws IllegalArgumentException {
        // Check that the application exists
        ListApplicationsResult applications = aws.codedeploy.listApplications();

        if (!applications.getApplications().contains(this.applicationName)) {
            throw new IllegalArgumentException("Cannot find application named '" + this.applicationName + "'");
        }

        // Check that the deployment group exists
        ListDeploymentGroupsResult deploymentGroups = aws.codedeploy.listDeploymentGroups(
                new ListDeploymentGroupsRequest()
                        .withApplicationName(this.applicationName)
        );

        if (!deploymentGroups.getDeploymentGroups().contains(this.deploymentGroupName)) {
            throw new IllegalArgumentException("Cannot find deployment group named '" + this.deploymentGroupName + "'");
        }
    }

    private RevisionLocation zipAndUpload(AWSClients aws, String projectName, FilePath workspace) throws IOException,  InterruptedException {

        File zipFile = File.createTempFile(projectName + "-", ".zip");
        this.logger.println("Zipping workspace into " + zipFile.getAbsolutePath());

        workspace.zip(
                new FileOutputStream(zipFile),
                new DirScanner.Glob(this.includes, this.excludes)
        );

        String key;
        if (this.s3prefix.isEmpty()) {
            key = zipFile.getName();
        } else {
            key = this.s3prefix;
            if (this.s3prefix.endsWith("/")) {
                key += zipFile.getName();
            } else {
                key += "/" + zipFile.getName();
            }
        }

        logger.println("Uploading zip to s3://" + this.s3bucket + "/" + key);
        PutObjectResult s3result = aws.s3.putObject(this.s3bucket, key, zipFile);


        S3Location s3Location = new S3Location();
        s3Location.setBucket(this.s3bucket);
        s3Location.setKey(key);
        s3Location.setBundleType(BundleType.Zip);
        s3Location.setETag(s3result.getETag());

        RevisionLocation revisionLocation = new RevisionLocation();
        revisionLocation.setRevisionType(RevisionLocationType.S3);
        revisionLocation.setS3Location(s3Location);

        return revisionLocation;
    }

    private void registerRevision(AWSClients aws, RevisionLocation revisionLocation) {

        this.logger.println("Registering revision for application '" + this.applicationName + "'");

        aws.codedeploy.registerApplicationRevision(
                new RegisterApplicationRevisionRequest()
                        .withApplicationName(this.applicationName)
                        .withRevision(revisionLocation)
                        .withDescription("Application revision registered via Jenkins")
        );
    }

    private String createDeployment(AWSClients aws, RevisionLocation revisionLocation) throws Exception {

        this.logger.println("Creating deployment with revision at " + revisionLocation);

        CreateDeploymentResult createDeploymentResult = aws.codedeploy.createDeployment(
                new CreateDeploymentRequest()
                        .withDeploymentConfigName(this.deploymentConfig)
                        .withDeploymentGroupName(this.deploymentGroupName)
                        .withApplicationName(this.applicationName)
                        .withRevision(revisionLocation)
                        .withDescription("Deployment created by Jenkins")
        );

        return createDeploymentResult.getDeploymentId();
    }

    private boolean waitForDeployment(AWSClients aws, String deploymentId) throws InterruptedException {

        if (!this.waitForCompletion) {
            return true;
        }

        logger.println("Monitoring deployment with ID " + deploymentId + "...");
        GetDeploymentRequest deployInfoRequest = new GetDeploymentRequest();
        deployInfoRequest.setDeploymentId(deploymentId);

        DeploymentInfo deployStatus = aws.codedeploy.getDeployment(deployInfoRequest).getDeploymentInfo();

        long startTimeMillis;
        if (deployStatus == null || deployStatus.getStartTime() == null) {
            startTimeMillis = new Date().getTime();
        } else {
            startTimeMillis = deployStatus.getStartTime().getTime();
        }

        boolean success = true;
        long pollingTimeoutMillis = this.pollingTimeoutSec * 1000L;
        long pollingFreqMillis = this.pollingFreqSec * 1000L;

        while (deployStatus == null || deployStatus.getCompleteTime() == null) {

            if (deployStatus == null) {
                logger.println("Deployment status: unknown.");
            } else {
                DeploymentOverview overview = deployStatus.getDeploymentOverview();
                logger.println("Deployment status: " + deployStatus.getStatus() + "; instances: " + overview);
            }

            deployStatus = aws.codedeploy.getDeployment(deployInfoRequest).getDeploymentInfo();
            Date now = new Date();

            if (now.getTime() - startTimeMillis >= pollingTimeoutMillis) {
                this.logger.println("Exceeded maximum polling time of " + pollingTimeoutMillis + " milliseconds.");
                success = false;
                break;
            }

            Thread.sleep(pollingFreqMillis);
        }

        if (!deployStatus.getStatus().equals(DeploymentStatus.Succeeded.toString())) {
            this.logger.println("Deployment did not succeed. Final status: " + deployStatus.getStatus());
            success = false;
        }

        return success;
    }

    // Overridden for better type safety.
    // If your plugin doesn't really define any property on Descriptor,
    // you don't have to do this.
    @Override
    public DescriptorImpl getDescriptor() {

        return (DescriptorImpl) super.getDescriptor();
    }

    public BuildStepMonitor getRequiredMonitorService() {

        return BuildStepMonitor.STEP;
    }

    /**
     * Descriptor for {@link AWSCodeDeployPublisher}. Used as a singleton.
     * The class is marked as public so that it can be accessed from views.
     * <p/>
     * <p/>
     * See <tt>src/main/resources/com/amazonaws/codedeploy/AWSCodeDeployPublisher/*.jelly</tt>
     * for the actual HTML fragment for the configuration screen.
     */
    @Extension // This indicates to Jenkins that this is an implementation of an extension point.
    public static final class DescriptorImpl extends BuildStepDescriptor<Publisher> {

        private String externalId;
        private String awsAccessKey;
        private String awsSecretKey;
		private String proxyHost;
		private int proxyPort;

        /**
         * In order to load the persisted global configuration, you have to
         * call load() in the constructor.
         */
        public DescriptorImpl() {
            load();

            if (externalId == null) {
                setExternalId(UUID.randomUUID().toString());
            }
        }

        public FormValidation doCheckName(@QueryParameter String value)
                throws IOException, ServletException {
            if (value.length() == 0)
                return FormValidation.error("Please add the appropriate values");
            return FormValidation.ok();
        }
        
        public boolean isApplicable(Class<? extends AbstractProject> aClass) {
            // Indicates that this builder can be used with all kinds of project types 
            return true;
        }

        /**
         * This human readable name is used in the configuration screen.
         */
        public String getDisplayName() {
            return "Deploy an application to AWS CodeDeploy";
        }

        @Override
        public boolean configure(StaplerRequest req, JSONObject formData) throws FormException {

        	awsAccessKey = formData.getString("awsAccessKey");
        	awsSecretKey = formData.getString("awsSecretKey");
        	proxyHost = formData.getString("proxyHost");
        	proxyPort = Integer.valueOf(formData.getString("proxyPort"));
        	
        	req.bindJSON(this, formData);
            save();
            return super.configure(req, formData);
        }

        public String getExternalId() {
            return externalId;
        }

        public void setExternalId(String externalId) {
            this.externalId = externalId;
        }
        
        public void setProxyHost(String proxyHost) {
        	this.proxyHost = proxyHost;
        }

        public String getProxyHost() {
        	return proxyHost;
        }
        
        public void setProxyPort(int proxyPort) {
        	this.proxyPort = proxyPort;
        }

        public int getProxyPort() {
        	return proxyPort;
        }
        
        public String getAccountId() {
            return AWSClients.getAccountId(getProxyHost(), getProxyPort());
        }

        public FormValidation doTestConnection(
                @QueryParameter String s3bucket,
                @QueryParameter String applicationName,
                @QueryParameter String region,
                @QueryParameter String iamRoleArn,
                @QueryParameter String proxyHost,
                @QueryParameter int proxyPort) {

            System.out.println("Testing connection with parameters: "
                    + s3bucket + ","
                    + applicationName + ","
                    + region + ","
                    + iamRoleArn + ","
                    + this.externalId + ","
                    + proxyHost + ","
                    + proxyPort
            );

            try {
                AWSClients awsClients = new AWSClients(region, iamRoleArn, this.externalId, proxyHost, proxyPort);
                awsClients.testConnection(s3bucket, applicationName);
            } catch (Exception e) {
                return FormValidation.error("Connection test failed with error: " + e.getMessage());
            }

            return FormValidation.ok("Connection test passed.");
        }

        public ListBoxModel doFillRegionItems() {
            ListBoxModel items = new ListBoxModel();
            for (Regions region : AVAILABLE_REGIONS) {
                items.add(region.toString(), region.getName());
            }
            return items;
        }

		public String getAwsSecretKey()
		{
			return awsSecretKey;
		}

		public void setAwsSecretKey(String awsSecretKey)
		{
			this.awsSecretKey = awsSecretKey;
		}

		public String getAwsAccessKey()
		{
			return awsAccessKey;
		}

		public void setAwsAccessKey(String awsAccessKey)
		{
			this.awsAccessKey = awsAccessKey;
		}

    }

    public String getApplicationName() {

        return applicationName;
    }

    public String getDeploymentGroupName() {

        return deploymentGroupName;
    }

    public String getS3bucket() {

        return s3bucket;
    }

    public String getS3prefix() {

        return s3prefix;
    }

    public Long getPollingTimeoutSec() {

        return pollingTimeoutSec;
    }

    public String getIamRoleArn() {

        return iamRoleArn;
    }

    public Long getPollingFreqSec() {

        return pollingFreqSec;
    }

    public String getDeploymentConfig() {

        return deploymentConfig;
    }

    public String getExternalId() {

        return externalId;
    }

    public boolean getWaitForCompletion() {
        return waitForCompletion;
    }

    public boolean getUseTempCreds() {
        return useTempCreds;
    }

    public boolean getUseLongLivedCreds() {
        return useLongLivedCreds;
    }

    public String getIncludes() {
        return includes;
    }

    public String getExcludes() {
        return excludes;
    }

    public String getRegion() {
        return region;
    }
    
    public String getProxyHost() {
    	return proxyHost;
    }
    
    public int getProxyPort() {
    	return proxyPort;
    }

}
<|MERGE_RESOLUTION|>--- conflicted
+++ resolved
@@ -188,13 +188,8 @@
             logger.println("Skipping CodeDeploy publisher as build failed");
             return true;
         }
-<<<<<<< HEAD
 
         AWSClients aws = new AWSClients(
-=======
-        
-        this.aws = new AWSClients(
->>>>>>> 237fb6a7
                 this.region,
                 this.iamRoleArn,
                 this.getDescriptor().getExternalId(),
