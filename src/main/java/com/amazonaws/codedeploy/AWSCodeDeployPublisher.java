/*
 * Copyright 2014 Amazon.com, Inc. or its affiliates. All Rights Reserved.
 *
 * Licensed under the Apache License, Version 2.0 (the "License").
 * You may not use this file except in compliance with the License.
 * A copy of the License is located at
 *
 *  http://aws.amazon.com/apache2.0
 *
 * or in the "license" file accompanying this file. This file is distributed
 * on an "AS IS" BASIS, WITHOUT WARRANTIES OR CONDITIONS OF ANY KIND, either
 * express or implied. See the License for the specific language governing
 * permissions and limitations under the License.
 */
package com.amazonaws.codedeploy;

import com.amazonaws.regions.Regions;
import com.amazonaws.services.codedeploy.model.ListApplicationsResult;
import com.amazonaws.services.codedeploy.model.ListDeploymentGroupsRequest;
import com.amazonaws.services.codedeploy.model.ListDeploymentGroupsResult;
import com.amazonaws.services.codedeploy.model.RevisionLocation;
import com.amazonaws.services.codedeploy.model.RevisionLocationType;
import com.amazonaws.services.s3.model.PutObjectResult;
import com.amazonaws.services.codedeploy.model.BundleType;
import com.amazonaws.services.codedeploy.model.CreateDeploymentRequest;
import com.amazonaws.services.codedeploy.model.CreateDeploymentResult;
import com.amazonaws.services.codedeploy.model.DeploymentInfo;
import com.amazonaws.services.codedeploy.model.DeploymentOverview;
import com.amazonaws.services.codedeploy.model.DeploymentStatus;
import com.amazonaws.services.codedeploy.model.GetDeploymentRequest;
import com.amazonaws.services.codedeploy.model.RegisterApplicationRevisionRequest;
import com.amazonaws.services.codedeploy.model.S3Location;

import hudson.FilePath;
import hudson.Launcher;
import hudson.Extension;
import hudson.Util;
import hudson.model.AbstractBuild;
import hudson.model.BuildListener;
import hudson.model.AbstractProject;
import hudson.model.Result;
import hudson.tasks.BuildStepMonitor;
import hudson.tasks.BuildStepDescriptor;
import hudson.tasks.Publisher;
import hudson.util.DirScanner;
import hudson.util.FileVisitor;
import hudson.util.FormValidation;
import hudson.util.ListBoxModel;
import net.sf.json.JSONException;
import net.sf.json.JSONObject;

import org.apache.commons.lang.StringUtils;
import org.kohsuke.stapler.DataBoundConstructor;
import org.kohsuke.stapler.QueryParameter;
import org.kohsuke.stapler.StaplerRequest;

import java.io.File;
import java.io.FileOutputStream;
import java.io.IOException;
import java.io.PrintStream;
import java.util.Date;
import java.util.Map;
import java.util.UUID;

import javax.servlet.ServletException;

/**
 * The AWS CodeDeploy Publisher is a post-build plugin that adds the ability to start a new CodeDeploy deployment
 * with the project's workspace as the application revision.
 * <p/>
 * To configure, users must create an IAM role that allows "S3" and "CodeDeploy" actions and must be assumable by
 * the globally configured keys. This allows the plugin to get temporary credentials instead of requiring permanent
 * credentials to be configured for each project.
 */
public class AWSCodeDeployPublisher extends Publisher {
    public static final String    POLLING_TIMEOUT_KEY               = "pollingTimeoutSec";
    public static final String    POLLING_FREQ_KEY                  = "pollingFreqSec";
    public static final long      DEFAULT_TIMEOUT_SECONDS           = 900;
    public static final long      DEFAULT_POLLING_FREQUENCY_SECONDS = 15;
    public static final String    ROLE_SESSION_NAME                 = "jenkins-codedeploy-plugin";
    public static final Regions[] AVAILABLE_REGIONS                 = {Regions.AP_SOUTHEAST_2, Regions.EU_WEST_1, Regions.US_EAST_1, Regions.US_WEST_2};

    private final String  s3bucket;
    private final String  s3prefix;
    private final String  applicationName;
    private final String  deploymentGroupName; // TODO allow for deployment to multiple groups
    private final String  deploymentConfig;
    private final Long    pollingTimeoutSec;
    private final Long    pollingFreqSec;
    private final boolean waitForCompletion;
    private final String  externalId;
    private final String  iamRoleArn;
    private final String region;
    private final String includes;
    private final String excludes;
    private final String subdirectory;
    private final String proxyHost;
    private final int proxyPort;

    private final String awsAccessKey;
    private final String awsSecretKey;
    private final String credentials;

    private PrintStream logger;

    // Fields in config.jelly must match the parameter names in the "DataBoundConstructor"
    @DataBoundConstructor
    public AWSCodeDeployPublisher(
            String s3bucket,
            String s3prefix,
            String applicationName,
            String deploymentGroupName,
            String deploymentConfig,
            String region,
            JSONObject waitForCompletion,
            String credentials,
            String awsAccessKey,
            String awsSecretKey,
            String iamRoleArn,
            String externalId,
            String includes,
            String proxyHost,
            int proxyPort,
            String excludes,
            String subdirectory) {

        this.externalId = externalId;
        this.applicationName = applicationName;
        this.deploymentGroupName = deploymentGroupName;
        this.deploymentConfig = deploymentConfig;
        this.region = region;
        this.includes = includes;
        this.excludes = excludes;
        this.subdirectory = subdirectory;
        this.proxyHost = proxyHost;
        this.proxyPort = proxyPort;
        this.credentials = credentials;
        this.awsAccessKey = awsAccessKey;
        this.awsSecretKey = awsSecretKey;
        this.iamRoleArn = iamRoleArn;

        if (waitForCompletion != null) {
            this.waitForCompletion = true;

            if (waitForCompletion.containsKey(POLLING_TIMEOUT_KEY)) {
                this.pollingTimeoutSec = waitForCompletion.getLong(POLLING_TIMEOUT_KEY);
            } else {
                this.pollingTimeoutSec = DEFAULT_TIMEOUT_SECONDS;
            }

            if (waitForCompletion.containsKey(POLLING_FREQ_KEY)) {
                this.pollingFreqSec = waitForCompletion.getLong(POLLING_FREQ_KEY);
            } else {
                this.pollingFreqSec = DEFAULT_POLLING_FREQUENCY_SECONDS;
            }
        } else {
            this.waitForCompletion = false;
            this.pollingTimeoutSec = null;
            this.pollingFreqSec = null;
        }


        this.s3bucket = s3bucket;
        if (s3prefix == null || s3prefix.equals("/") || s3prefix.length() == 0) {
            this.s3prefix = "";
        } else {
            this.s3prefix = s3prefix;
        }

    }

    @Override
    public boolean perform(AbstractBuild build, Launcher launcher, BuildListener listener) throws IOException, InterruptedException {

        this.logger = listener.getLogger();
        final boolean buildFailed = build.getResult() == Result.FAILURE;
        if (buildFailed) {
            logger.println("Skipping CodeDeploy publisher as build failed");
            return true;
        }

        AWSClients aws;
        if ("awsAccessKey".equals(credentials)) {
            if (StringUtils.isEmpty(this.awsAccessKey) && StringUtils.isEmpty(this.awsSecretKey)) {
                aws = AWSClients.fromDefaultCredentialChain(
                        this.region,
                        this.proxyHost,
                        this.proxyPort);
            } else {
                aws = AWSClients.fromBasicCredentials(
                        this.region,
                        this.awsAccessKey,
                        this.awsSecretKey,
                        this.proxyHost,
                        this.proxyPort);
            }
        } else {
            aws = AWSClients.fromIAMRole(
                this.region,
                this.iamRoleArn,
                this.getDescriptor().getExternalId(),
                this.proxyHost,
                this.proxyPort);
        }

        boolean success;

        try {

            verifyCodeDeployApplication(aws);

            String projectName = build.getProject().getName();
<<<<<<< HEAD
            RevisionLocation revisionLocation = zipAndUpload(aws, projectName, getSourceDirectory(build.getWorkspace()));
=======
            RevisionLocation revisionLocation = zipAndUpload(aws, projectName, build.getWorkspace(), build.getEnvironment(listener));
>>>>>>> 073c800f

            registerRevision(aws, revisionLocation);
            String deploymentId = createDeployment(aws, revisionLocation);

            success = waitForDeployment(aws, deploymentId);

        } catch (Exception e) {

            this.logger.println("Failed CodeDeploy post-build step; exception follows.");
            this.logger.println(e.getMessage());
            e.printStackTrace(this.logger);
            success = false;

        }

        return success;
    }

    private FilePath getSourceDirectory(FilePath basePath) throws IOException, InterruptedException {
        String subdirectory = this.subdirectory.trim().length() > 0 ? this.subdirectory.trim() : "";
        if (!subdirectory.isEmpty() && !subdirectory.startsWith("/")) {
            subdirectory = "/" + subdirectory;
        }
        FilePath sourcePath = basePath.withSuffix(subdirectory).absolutize();
        File sourceDirectory = new File(sourcePath.getRemote());
        if (!sourceDirectory.isDirectory() || !isSubDirectory(basePath, sourcePath)) {
            throw new IllegalArgumentException("Provided path is not a subdirectory of the workspace: " + sourcePath );
        }
        return sourcePath;
    }

    private boolean isSubDirectory(FilePath parent, FilePath child) {
        FilePath parentFolder = child;
        while (parentFolder!=null) {
            if (parent.equals(parentFolder)) {
                return true;
            }
            parentFolder = child.getParent();
        }
        return false;
    }

    private void verifyCodeDeployApplication(AWSClients aws) throws IllegalArgumentException {
        // Check that the application exists
        ListApplicationsResult applications = aws.codedeploy.listApplications();

        if (!applications.getApplications().contains(this.applicationName)) {
            throw new IllegalArgumentException("Cannot find application named '" + this.applicationName + "'");
        }

        // Check that the deployment group exists
        ListDeploymentGroupsResult deploymentGroups = aws.codedeploy.listDeploymentGroups(
                new ListDeploymentGroupsRequest()
                        .withApplicationName(this.applicationName)
        );

        if (!deploymentGroups.getDeploymentGroups().contains(this.deploymentGroupName)) {
            throw new IllegalArgumentException("Cannot find deployment group named '" + this.deploymentGroupName + "'");
        }
    }

<<<<<<< HEAD
    private RevisionLocation zipAndUpload(AWSClients aws, String projectName, FilePath sourceDirectory) throws IOException,  InterruptedException {
=======
    private RevisionLocation zipAndUpload(AWSClients aws, String projectName, FilePath workspace, Map<String, String> envVars) throws IOException,  InterruptedException {
>>>>>>> 073c800f

        File zipFile = File.createTempFile(projectName + "-", ".zip");
        String key;

        try {
            this.logger.println("Zipping files into " + zipFile.getAbsolutePath());

<<<<<<< HEAD
            sourceDirectory.zip(
                    new FileOutputStream(zipFile),
                    new DirScanner.Glob(this.includes, this.excludes)
            );

            if (this.s3prefix.isEmpty()) {
                key = zipFile.getName();
=======
        String key;
        if (this.s3prefix.isEmpty()) {
            key = zipFile.getName();
        } else {
            key = Util.replaceMacro(this.s3prefix, envVars);
            if (this.s3prefix.endsWith("/")) {
                key += zipFile.getName();
>>>>>>> 073c800f
            } else {
                key = this.s3prefix;
                if (this.s3prefix.endsWith("/")) {
                    key += zipFile.getName();
                } else {
                    key += "/" + zipFile.getName();
                }
            }

            logger.println("Uploading zip to s3://" + this.s3bucket + "/" + key);
            PutObjectResult s3result = aws.s3.putObject(this.s3bucket, key, zipFile);


            S3Location s3Location = new S3Location();
            s3Location.setBucket(this.s3bucket);
            s3Location.setKey(key);
            s3Location.setBundleType(BundleType.Zip);
            s3Location.setETag(s3result.getETag());

            RevisionLocation revisionLocation = new RevisionLocation();
            revisionLocation.setRevisionType(RevisionLocationType.S3);
            revisionLocation.setS3Location(s3Location);

            return revisionLocation;
        } finally {
            zipFile.delete();
        }
    }

    private void registerRevision(AWSClients aws, RevisionLocation revisionLocation) {

        this.logger.println("Registering revision for application '" + this.applicationName + "'");

        aws.codedeploy.registerApplicationRevision(
                new RegisterApplicationRevisionRequest()
                        .withApplicationName(this.applicationName)
                        .withRevision(revisionLocation)
                        .withDescription("Application revision registered via Jenkins")
        );
    }

    private String createDeployment(AWSClients aws, RevisionLocation revisionLocation) throws Exception {

        this.logger.println("Creating deployment with revision at " + revisionLocation);

        CreateDeploymentResult createDeploymentResult = aws.codedeploy.createDeployment(
                new CreateDeploymentRequest()
                        .withDeploymentConfigName(this.deploymentConfig)
                        .withDeploymentGroupName(this.deploymentGroupName)
                        .withApplicationName(this.applicationName)
                        .withRevision(revisionLocation)
                        .withDescription("Deployment created by Jenkins")
        );

        return createDeploymentResult.getDeploymentId();
    }

    private boolean waitForDeployment(AWSClients aws, String deploymentId) throws InterruptedException {

        if (!this.waitForCompletion) {
            return true;
        }

        logger.println("Monitoring deployment with ID " + deploymentId + "...");
        GetDeploymentRequest deployInfoRequest = new GetDeploymentRequest();
        deployInfoRequest.setDeploymentId(deploymentId);

        DeploymentInfo deployStatus = aws.codedeploy.getDeployment(deployInfoRequest).getDeploymentInfo();

        long startTimeMillis;
        if (deployStatus == null || deployStatus.getStartTime() == null) {
            startTimeMillis = new Date().getTime();
        } else {
            startTimeMillis = deployStatus.getStartTime().getTime();
        }

        boolean success = true;
        long pollingTimeoutMillis = this.pollingTimeoutSec * 1000L;
        long pollingFreqMillis = this.pollingFreqSec * 1000L;

        while (deployStatus == null || deployStatus.getCompleteTime() == null) {

            if (deployStatus == null) {
                logger.println("Deployment status: unknown.");
            } else {
                DeploymentOverview overview = deployStatus.getDeploymentOverview();
                logger.println("Deployment status: " + deployStatus.getStatus() + "; instances: " + overview);
            }

            deployStatus = aws.codedeploy.getDeployment(deployInfoRequest).getDeploymentInfo();
            Date now = new Date();

            if (now.getTime() - startTimeMillis >= pollingTimeoutMillis) {
                this.logger.println("Exceeded maximum polling time of " + pollingTimeoutMillis + " milliseconds.");
                success = false;
                break;
            }

            Thread.sleep(pollingFreqMillis);
        }

        if (!deployStatus.getStatus().equals(DeploymentStatus.Succeeded.toString())) {
            this.logger.println("Deployment did not succeed. Final status: " + deployStatus.getStatus());
            success = false;
        }

        return success;
    }

    // Overridden for better type safety.
    // If your plugin doesn't really define any property on Descriptor,
    // you don't have to do this.
    @Override
    public DescriptorImpl getDescriptor() {

        return (DescriptorImpl) super.getDescriptor();
    }

    public BuildStepMonitor getRequiredMonitorService() {

        return BuildStepMonitor.STEP;
    }

    /**
     * Descriptor for {@link AWSCodeDeployPublisher}. Used as a singleton.
     * The class is marked as public so that it can be accessed from views.
     * <p/>
     * <p/>
     * See <tt>src/main/resources/com/amazonaws/codedeploy/AWSCodeDeployPublisher/*.jelly</tt>
     * for the actual HTML fragment for the configuration screen.
     */
    @Extension // This indicates to Jenkins that this is an implementation of an extension point.
    public static final class DescriptorImpl extends BuildStepDescriptor<Publisher> {

        private String externalId;
        private String awsAccessKey;
        private String awsSecretKey;
        private String proxyHost;
        private int proxyPort;

        /**
         * In order to load the persisted global configuration, you have to
         * call load() in the constructor.
         */
        public DescriptorImpl() {
            load();

            if (externalId == null) {
                setExternalId(UUID.randomUUID().toString());
            }
        }

        public FormValidation doCheckName(@QueryParameter String value)
                throws IOException, ServletException {
            if (value.length() == 0)
                return FormValidation.error("Please add the appropriate values");
            return FormValidation.ok();
        }

        public boolean isApplicable(Class<? extends AbstractProject> aClass) {
            // Indicates that this builder can be used with all kinds of project types
            return true;
        }

        /**
         * This human readable name is used in the configuration screen.
         */
        public String getDisplayName() {
            return "Deploy an application to AWS CodeDeploy";
        }

        @Override
        public boolean configure(StaplerRequest req, JSONObject formData) throws FormException {

            awsAccessKey = formData.getString("awsAccessKey");
            awsSecretKey = formData.getString("awsSecretKey");
            proxyHost = formData.getString("proxyHost");
            proxyPort = Integer.valueOf(formData.getString("proxyPort"));

            req.bindJSON(this, formData);
            save();
            return super.configure(req, formData);
        }

        public String getExternalId() {
            return externalId;
        }

        public void setExternalId(String externalId) {
            this.externalId = externalId;
        }

        public void setProxyHost(String proxyHost) {
            this.proxyHost = proxyHost;
        }

        public String getProxyHost() {
            return proxyHost;
        }

        public void setProxyPort(int proxyPort) {
            this.proxyPort = proxyPort;
        }

        public int getProxyPort() {
            return proxyPort;
        }

        public String getAccountId() {
            return AWSClients.getAccountId(getProxyHost(), getProxyPort());
        }

        public FormValidation doTestConnection(
                @QueryParameter String s3bucket,
                @QueryParameter String applicationName,
                @QueryParameter String region,
                @QueryParameter String iamRoleArn,
                @QueryParameter String proxyHost,
                @QueryParameter int proxyPort) {

            System.out.println("Testing connection with parameters: "
                    + s3bucket + ","
                    + applicationName + ","
                    + region + ","
                    + iamRoleArn + ","
                    + this.externalId + ","
                    + proxyHost + ","
                    + proxyPort
            );

            try {
                AWSClients awsClients = AWSClients.fromIAMRole(region, iamRoleArn, this.externalId, proxyHost, proxyPort);
                awsClients.testConnection(s3bucket, applicationName);
            } catch (Exception e) {
                return FormValidation.error("Connection test failed with error: " + e.getMessage());
            }

            return FormValidation.ok("Connection test passed.");
        }

        public ListBoxModel doFillRegionItems() {
            ListBoxModel items = new ListBoxModel();
            for (Regions region : AVAILABLE_REGIONS) {
                items.add(region.toString(), region.getName());
            }
            return items;
        }

        public String getAwsSecretKey()
        {
            return awsSecretKey;
        }

        public void setAwsSecretKey(String awsSecretKey)
        {
            this.awsSecretKey = awsSecretKey;
        }

        public String getAwsAccessKey()
        {
            return awsAccessKey;
        }

        public void setAwsAccessKey(String awsAccessKey)
        {
            this.awsAccessKey = awsAccessKey;
        }

    }

    public String getApplicationName() {
        return applicationName;
    }

    public String getDeploymentGroupName() {
        return deploymentGroupName;
    }

    public String getS3bucket() {
        return s3bucket;
    }

    public String getS3prefix() {
        return s3prefix;
    }

    public Long getPollingTimeoutSec() {
        return pollingTimeoutSec;
    }

    public String getIamRoleArn() {
        return iamRoleArn;
    }

    public String getAwsAccessKey() {
        return awsAccessKey;
    }

    public String getAwsSecretKey() {
        return awsSecretKey;
    }

    public Long getPollingFreqSec() {
        return pollingFreqSec;
    }

    public String getDeploymentConfig() {
        return deploymentConfig;
    }

    public String getExternalId() {
        return externalId;
    }

    public boolean getWaitForCompletion() {
        return waitForCompletion;
    }

    public String getCredentials() {
        return credentials;
    }

    public String getIncludes() {
        return includes;
    }

    public String getExcludes() {
        return excludes;
    }

    public String getSubdirectory() {
        return subdirectory;
    }

    public String getRegion() {
        return region;
    }

    public String getProxyHost() {
        return proxyHost;
    }

    public int getProxyPort() {
        return proxyPort;
    }

}
<|MERGE_RESOLUTION|>--- conflicted
+++ resolved
@@ -210,11 +210,7 @@
             verifyCodeDeployApplication(aws);
 
             String projectName = build.getProject().getName();
-<<<<<<< HEAD
-            RevisionLocation revisionLocation = zipAndUpload(aws, projectName, getSourceDirectory(build.getWorkspace()));
-=======
-            RevisionLocation revisionLocation = zipAndUpload(aws, projectName, build.getWorkspace(), build.getEnvironment(listener));
->>>>>>> 073c800f
+            RevisionLocation revisionLocation = zipAndUpload(aws, projectName, getSourceDirectory(build.getWorkspace()), build.getEnvironment(listener));
 
             registerRevision(aws, revisionLocation);
             String deploymentId = createDeployment(aws, revisionLocation);
@@ -276,11 +272,7 @@
         }
     }
 
-<<<<<<< HEAD
-    private RevisionLocation zipAndUpload(AWSClients aws, String projectName, FilePath sourceDirectory) throws IOException,  InterruptedException {
-=======
-    private RevisionLocation zipAndUpload(AWSClients aws, String projectName, FilePath workspace, Map<String, String> envVars) throws IOException,  InterruptedException {
->>>>>>> 073c800f
+    private RevisionLocation zipAndUpload(AWSClients aws, String projectName, FilePath sourceDirectory, Map<String, String> envVars) throws IOException,  InterruptedException {
 
         File zipFile = File.createTempFile(projectName + "-", ".zip");
         String key;
@@ -288,7 +280,6 @@
         try {
             this.logger.println("Zipping files into " + zipFile.getAbsolutePath());
 
-<<<<<<< HEAD
             sourceDirectory.zip(
                     new FileOutputStream(zipFile),
                     new DirScanner.Glob(this.includes, this.excludes)
@@ -296,24 +287,14 @@
 
             if (this.s3prefix.isEmpty()) {
                 key = zipFile.getName();
-=======
-        String key;
-        if (this.s3prefix.isEmpty()) {
-            key = zipFile.getName();
-        } else {
-            key = Util.replaceMacro(this.s3prefix, envVars);
-            if (this.s3prefix.endsWith("/")) {
-                key += zipFile.getName();
->>>>>>> 073c800f
             } else {
-                key = this.s3prefix;
+                key = Util.replaceMacro(this.s3prefix, envVars);
                 if (this.s3prefix.endsWith("/")) {
                     key += zipFile.getName();
                 } else {
                     key += "/" + zipFile.getName();
                 }
             }
-
             logger.println("Uploading zip to s3://" + this.s3bucket + "/" + key);
             PutObjectResult s3result = aws.s3.putObject(this.s3bucket, key, zipFile);
 
