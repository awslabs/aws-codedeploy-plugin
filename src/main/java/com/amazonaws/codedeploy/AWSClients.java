--- conflicted
+++ resolved
@@ -14,16 +14,24 @@
  */
 package com.amazonaws.codedeploy;
 
+import static org.apache.commons.lang.StringUtils.isEmpty;
+
+import java.io.File;
+import java.io.FileOutputStream;
+import java.io.IOException;
+import java.io.OutputStreamWriter;
+import java.io.Writer;
+import java.util.UUID;
+
 import com.amazonaws.AmazonServiceException;
 import com.amazonaws.ClientConfiguration;
-import com.amazonaws.Protocol;
 import com.amazonaws.auth.AWSCredentials;
 import com.amazonaws.auth.BasicAWSCredentials;
 import com.amazonaws.auth.BasicSessionCredentials;
-import com.amazonaws.auth.profile.ProfileCredentialsProvider;
 import com.amazonaws.regions.Region;
 import com.amazonaws.regions.Regions;
 import com.amazonaws.services.codedeploy.AmazonCodeDeployClient;
+import com.amazonaws.services.codedeploy.model.GetApplicationRequest;
 import com.amazonaws.services.identitymanagement.AmazonIdentityManagementClient;
 import com.amazonaws.services.identitymanagement.model.GetUserResult;
 import com.amazonaws.services.s3.AmazonS3Client;
@@ -31,17 +39,6 @@
 import com.amazonaws.services.securitytoken.model.AssumeRoleRequest;
 import com.amazonaws.services.securitytoken.model.AssumeRoleResult;
 import com.amazonaws.services.securitytoken.model.Credentials;
-import com.amazonaws.services.codedeploy.model.GetApplicationRequest;
-
-import java.io.File;
-import java.io.FileOutputStream;
-import java.io.IOException;
-import java.io.OutputStreamWriter;
-import java.io.PrintStream;
-import java.io.Writer;
-import java.util.UUID;
-
-import static org.apache.commons.lang.StringUtils.isEmpty;
 
 /**
  * @author gibbon
@@ -56,20 +53,12 @@
     public final AmazonCodeDeployClient codedeploy;
     public final AmazonS3Client         s3;
 
-    private final String externalId;
     private final String region;
-    private String proxyHost;
-    private int proxyPort;
+    private final String proxyHost;
+    private final int proxyPort;
 
-<<<<<<< HEAD
-    public AWSClients(String region, String iamRole, String externalId, String proxyHost, int proxyPort) {
-=======
->>>>>>> a6113f1e
-
-    public AWSClients(String region, AWSCredentials credentials, String externalId) {
+    public AWSClients(String region, AWSCredentials credentials, String proxyHost, int proxyPort) {
         this.region = region;
-        this.externalId = externalId;
-<<<<<<< HEAD
         this.proxyHost = proxyHost;
         this.proxyPort = proxyPort;
 
@@ -80,31 +69,21 @@
             clientCfg.setProxyPort(proxyPort);
         }
 
-        if (this.iamRole != null && !this.iamRole.isEmpty()) {
-            AWSCredentials credentials = getCredentials();
-
-            s3 = new AmazonS3Client(credentials,clientCfg);
-            codedeploy = new AmazonCodeDeployClient(credentials,clientCfg);
-        } else {
-            // Fall back to the default provide chain when iamRole isn't set. This will usually mean that the user
-            // unchecked "Use temp creds".
-
-            s3 = new AmazonS3Client(clientCfg);
-            codedeploy = new AmazonCodeDeployClient(clientCfg);
-        }
-=======
-        this.s3 = credentials != null ? new AmazonS3Client(credentials) : new AmazonS3Client();
-        this.codedeploy = credentials != null ? new AmazonCodeDeployClient(credentials): new AmazonCodeDeployClient();
+        this.s3 = credentials != null ? new AmazonS3Client(credentials, clientCfg) : new AmazonS3Client(clientCfg);
+        this.codedeploy = credentials != null ? new AmazonCodeDeployClient(credentials, clientCfg) : new AmazonCodeDeployClient(clientCfg);
         codedeploy.setRegion(Region.getRegion(Regions.fromName(this.region)));
     }
-
-    public AWSClients(String region, String iamRole, String externalId) {
-        this(region, getCredentials(iamRole, externalId), externalId);
+    
+    public static AWSClients fromDefaultCredentialChain(String region, String proxyHost, int proxyPort) {
+    	return new AWSClients(region, null, proxyHost, proxyPort);
     }
->>>>>>> a6113f1e
-
-    public AWSClients(String region, String awsAccessKey, String awsSecretKey, String externalId) {
-        this(region, new BasicAWSCredentials(awsAccessKey, awsSecretKey), externalId);
+    
+    public static AWSClients fromIAMRole(String region, String iamRole, String externalId, String proxyHost, int proxyPort) {
+    	return new AWSClients(region, getCredentials(iamRole, externalId), proxyHost, proxyPort);
+    }
+    
+    public static AWSClients fromBasicCredentials(String region, String awsAccessKey, String awsSecretKey, String proxyHost, int proxyPort) {
+    	return new AWSClients(region, new BasicAWSCredentials(awsAccessKey, awsSecretKey), proxyHost, proxyPort);
     }
 
     /**
@@ -193,12 +172,4 @@
     public String getProxyHost() {
         return proxyHost;
     }
-
-    public void setProxyHost(String proxyHost) {
-        this.proxyHost = proxyHost;
-    }
-
-    public void setProxyPort(int proxyPort) {
-        this.proxyPort = proxyPort;
-    }
 }